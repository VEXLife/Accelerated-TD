--- conflicted
+++ resolved
@@ -39,17 +39,10 @@
 
 try:
     if sys.version_info < (3, 10):
-<<<<<<< HEAD
-        from backend_manager_39 import Backend, Matrix, Fraction, isinstance, extend_with_000, extend_with_010
-    else:
-        # 针对旧版本的支持
-        from backend_manager_310 import Backend, Matrix, Fraction, extend_with_000, extend_with_010
-=======
         # 针对旧版本的支持
         from backend_manager_39 import Backend, Matrix, Fraction, isinstance
     else:
         from backend_manager_310 import Backend, Matrix, Fraction
->>>>>>> 1e997fb9
 except ImportError:
     raise ImportError("未能引入指定的后端，是否未安装或是不支持的后端？")
     exit(-1)
